name: Travel Price Monitor

on:
  schedule:
    # Запускаем каждый час
    - cron: "0 * * * *"
  workflow_dispatch: # Позволяет запускать вручную
  push:
    branches: [ main, feature/investigate-alerts-issue, feature/airport-comparison ]

permissions:
  contents: write
  pages: write
  id-token: write

concurrency:
  group: "travel-monitor"
  cancel-in-progress: false

jobs:
  monitor-and-deploy:
    runs-on: ubuntu-latest
    timeout-minutes: 30

    steps:
      - name: Checkout code
        uses: actions/checkout@v4
        with:
          token: ${{ secrets.GITHUB_TOKEN }}
          fetch-depth: 0
          persist-credentials: true

      - name: Set up Python
        uses: actions/setup-python@v4
        with:
          python-version: "3.9"

      - name: Cache Python dependencies
        uses: actions/cache@v4
        with:
          path: ~/.cache/pip
          key: ${{ runner.os }}-pip-${{ hashFiles('**/requirements*.txt') }}
          restore-keys: |
            ${{ runner.os }}-pip-

      - name: Install dependencies
        run: |
          python -m pip install --upgrade pip
          pip install -r requirements.txt
          pip install -r requirements_dashboard.txt

      - name: Cache Playwright browsers
        uses: actions/cache@v4
        with:
          path: ~/.cache/ms-playwright
          key: ${{ runner.os }}-playwright-${{ hashFiles('**/requirements.txt') }}
          restore-keys: |
            ${{ runner.os }}-playwright-

      - name: Install Playwright browsers
        run: |
          playwright install chromium

      - name: Run price monitoring with airport comparison (Greece, Egypt & Turkey)
        run: |
          echo "🚀 Starting price monitoring with airport comparison at $(date)"
          export PLAYWRIGHT_SKIP_BROWSER_DOWNLOAD=1
          export PLAYWRIGHT_BROWSERS_PATH=/home/runner/.cache/ms-playwright
          
          # Run monitoring with airport comparison for all countries
          python run_all_countries_with_airport_comparison.py
          
          echo "✅ Price monitoring with airport comparison completed"

      - name: Run data analysis
        run: |
          echo "📊 Starting data analysis at $(date)"
          python analyze_data.py --charts --export
          echo "✅ Data analysis completed"

      - name: Generate dashboards with airport comparison (Greece, Egypt & Turkey) and landing
        run: |
          echo "🌐 Generating dashboards with airport comparison at $(date)"
          
<<<<<<< HEAD
          # Generate all dashboards with airport comparison
          python generate_inline_charts_dashboard_with_airport_comparison_final.py
          
          # Verify dashboards were created
          if [ -f "index_greece.html" ]; then
            echo "✅ Greece dashboard generated"
          else
            echo "⚠️ Greece dashboard not found"
          fi
          
          if [ -f "index_egypt.html" ]; then
            echo "✅ Egypt dashboard generated"
          else
            echo "⚠️ Egypt dashboard not found"
          fi
          
          if [ -f "index_turkey.html" ]; then
            echo "✅ Turkey dashboard generated"
          else
            echo "⚠️ Turkey dashboard not found"
          fi
          
          if [ -f "index.html" ]; then
            echo "✅ Landing page generated"
          else
            echo "⚠️ Landing page not found"
          fi
          
          echo "✅ All dashboards with airport comparison generated"
=======
          # Generate Greece dashboard with airport comparison
          if [ -f "data/travel_prices_airport_comparison.json" ]; then
            python generate_inline_charts_dashboard_with_airport_comparison_final.py \
              --data-file data/travel_prices.csv \
              --output index_greece.html \
              --title "Мониторинг цен • Греция" \
              --charts-dir hotel-charts/greece \
              --alerts-file data/travel_prices_alerts.json \
              --airport-comparison-file data/travel_prices_airport_comparison.json
            echo "✅ Greece dashboard with airport comparison generated"
          else
            echo "⚠️ Airport comparison data not found, generating standard Greece dashboard"
            python generate_inline_charts_dashboard.py \
              --data-file data/travel_prices.csv \
              --output index_greece.html \
              --title "Мониторинг цен • Греция" \
              --charts-dir hotel-charts/greece \
              --alerts-file data/travel_prices_alerts.json
          fi
          
          # Generate Egypt dashboard with airport comparison
          if [ -f "data/egypt_travel_prices_airport_comparison.json" ]; then
            python generate_inline_charts_dashboard_with_airport_comparison_final.py \
              --data-file data/egypt_travel_prices.csv \
              --output index_egypt.html \
              --title "Мониторинг цен • Египет" \
              --charts-dir hotel-charts/egypt \
              --alerts-file data/egypt_travel_prices_alerts.json \
              --airport-comparison-file data/egypt_travel_prices_airport_comparison.json
            echo "✅ Egypt dashboard with airport comparison generated"
          else
            echo "⚠️ Airport comparison data not found, generating standard Egypt dashboard"
            python generate_inline_charts_dashboard.py \
              --data-file data/egypt_travel_prices.csv \
              --output index_egypt.html \
              --title "Мониторинг цен • Египет" \
              --charts-dir hotel-charts/egypt \
              --alerts-file data/egypt_travel_prices_alerts.json
          fi
          
          # Generate Turkey dashboard with airport comparison
          if [ -f "data/turkey_travel_prices_airport_comparison.json" ]; then
            python generate_inline_charts_dashboard_with_airport_comparison_final.py \
              --data-file data/turkey_travel_prices.csv \
              --output index_turkey.html \
              --title "Мониторинг цен • Турция" \
              --charts-dir hotel-charts/turkey \
              --alerts-file data/turkey_travel_prices_alerts.json \
              --airport-comparison-file data/turkey_travel_prices_airport_comparison.json
            echo "✅ Turkey dashboard with airport comparison generated"
          else
            echo "⚠️ Airport comparison data not found, generating standard Turkey dashboard"
            python generate_inline_charts_dashboard.py \
              --data-file data/turkey_travel_prices.csv \
              --output index_turkey.html \
              --title "Мониторинг цен • Турция" \
              --charts-dir hotel-charts/turkey \
              --alerts-file data/turkey_travel_prices_alerts.json
          fi
          
          # Generate landing page
          python generate_landing.py
          echo "✅ Landing page generated"
          
          echo "✅ All dashboards generated"
>>>>>>> 755c5901

      - name: Check for price alerts
        id: alerts
        run: |
          echo "🚨 Checking for price alerts..."
          ALERT_COUNT="0"
          if [ -f "data/price_alerts_report.txt" ]; then
            ALERT_COUNT=$(grep -c "📉\\|📈" data/price_alerts_report.txt 2>/dev/null || echo "0")
          fi
          # Надёжная запись через многострочный file command (исключает ошибки парсинга)
          : > "$GITHUB_OUTPUT"
          {
            echo "alert_count<<EOF"
            echo "$ALERT_COUNT"
            echo "EOF"
          } >> "$GITHUB_OUTPUT"
          printf "Found %s price changes\n" "$ALERT_COUNT"

      - name: Setup GitHub Pages
        uses: actions/configure-pages@v4

      - name: Upload Pages artifact
        uses: actions/upload-pages-artifact@v3
        with:
          path: '.'

      - name: Deploy to GitHub Pages
        id: deployment
        uses: actions/deploy-pages@v4

      - name: Commit and push data updates
        if: github.event_name == 'schedule' || github.event_name == 'workflow_dispatch'
        run: |
          echo "📝 Committing data changes..."
          git config --local user.email "action@github.com"
          git config --local user.name "GitHub Action"
          git remote set-url origin "https://x-access-token:${GITHUB_TOKEN}@github.com/${GITHUB_REPOSITORY}.git"
          
          # Обновляем локальную ветку, чтобы избежать non-fast-forward
          git fetch origin main || true
          git checkout main || true
          # Сохраняем незакоммиченные изменения от предыдущих шагов, подтягиваем, возвращаем изменения
          git stash push -u -m "ci-stash" || true
          git pull --rebase origin main || true
          git stash pop || true
          
          # Добавляем все изменения (принудительно для игнорируемых путей)
          git add -f data/ || true
          git add index.html index_greece.html index_egypt.html index_turkey.html || true
          git add -f hotel-charts/ hotel-charts/greece/ hotel-charts/egypt/ hotel-charts/turkey/ || true
          
          # Добавляем файлы сравнения аэропортов
          git add -f data/*_airport_comparison.json || true
          git add -f data/*_any_airports.csv || true
          
          # Проверяем, есть ли изменения для коммита
          if git diff --staged --quiet; then
            echo "ℹ️ No changes to commit"
          else
            # Создаем коммит с детальным сообщением
            COMMIT_MSG="🔄 Hourly update with airport comparison - $(date '+%Y-%m-%d %H:%M:%S UTC')
            
            📊 Data summary:
            - Total offers: $(wc -l < data/travel_prices.csv || echo '0')
            - Unique hotels: $(cut -d',' -f1 data/travel_prices.csv | tail -n +2 | sort -u | wc -l || echo '0')
            - Price range: $(cut -d',' -f2 data/travel_prices.csv | tail -n +2 | sort -n | head -1 || echo 'N/A') - $(cut -d',' -f2 data/travel_prices.csv | tail -n +2 | sort -n | tail -1 || echo 'N/A') PLN
            - Alerts: ${{ steps.alerts.outputs.alert_count }}
            
            🛫 Airport comparison features:
            - Warsaw vs Any Airport price comparison
            - Missing hotels table (under 8000 PLN)
            - Alternative flight options with savings
            - Direct links to fly.pl offers
            
            🤖 Automated by GitHub Actions"
            
            git commit -m "$COMMIT_MSG"
            git push origin HEAD:main
            echo "✅ Changes committed and pushed"
          fi

      - name: Create summary
        if: always()
        run: |
          echo "## 🏨 Travel Price Monitor Summary" >> $GITHUB_STEP_SUMMARY
          echo "**Run ID:** ${{ github.run_number }}" >> $GITHUB_STEP_SUMMARY
          echo "**Time:** $(date)" >> $GITHUB_STEP_SUMMARY
          echo "**Trigger:** ${{ github.event_name }}" >> $GITHUB_STEP_SUMMARY
          echo "**Status:** ${{ job.status }}" >> $GITHUB_STEP_SUMMARY
          echo "" >> $GITHUB_STEP_SUMMARY
          
          if [ -f "data/travel_prices.csv" ]; then
            TOTAL_OFFERS=$(wc -l < data/travel_prices.csv)
            UNIQUE_HOTELS=$(cut -d',' -f1 data/travel_prices.csv | tail -n +2 | sort -u | wc -l)
            MIN_PRICE=$(cut -d',' -f2 data/travel_prices.csv | tail -n +2 | sort -n | head -1)
            MAX_PRICE=$(cut -d',' -f2 data/travel_prices.csv | tail -n +2 | sort -n | tail -1)
            
            # Статистика ссылок
            if [ -f "data/travel_prices.csv" ] && grep -q "offer_url" data/travel_prices.csv; then
              OFFERS_WITH_LINKS=$(python3 -c "import pandas as pd; import csv; df = pd.read_csv('data/travel_prices.csv', quoting=csv.QUOTE_ALL, on_bad_lines='skip'); print(len(df[df['offer_url'].notna() & (df['offer_url'] != '')]) if 'offer_url' in df.columns else 0)")
              LINK_PERCENTAGE=$(python3 -c "import pandas as pd; import csv; df = pd.read_csv('data/travel_prices.csv', quoting=csv.QUOTE_ALL, on_bad_lines='skip'); total = len(df); links = len(df[df['offer_url'].notna() & (df['offer_url'] != '')]) if 'offer_url' in df.columns else 0; print(f'{(links / total * 100):.1f}' if total > 0 else '0.0')")
            else
              OFFERS_WITH_LINKS="0"
              LINK_PERCENTAGE="0.0"
            fi
            
            echo "### 📈 Data Statistics" >> $GITHUB_STEP_SUMMARY
            echo "- **Total offers:** $TOTAL_OFFERS" >> $GITHUB_STEP_SUMMARY
            echo "- **Unique hotels:** $UNIQUE_HOTELS" >> $GITHUB_STEP_SUMMARY
            echo "- **Price range:** $MIN_PRICE - $MAX_PRICE PLN" >> $GITHUB_STEP_SUMMARY
            echo "- **Price alerts:** ${{ steps.alerts.outputs.alert_count }}" >> $GITHUB_STEP_SUMMARY
            echo "- **Offers with links:** $OFFERS_WITH_LINKS ($LINK_PERCENTAGE%)" >> $GITHUB_STEP_SUMMARY
          fi
          
          echo "" >> $GITHUB_STEP_SUMMARY
          echo "### 🛫 Airport Comparison Features" >> $GITHUB_STEP_SUMMARY
          echo "- **Warsaw vs Any Airport** price comparison" >> $GITHUB_STEP_SUMMARY
          echo "- **Missing hotels table** (under 8000 PLN)" >> $GITHUB_STEP_SUMMARY
          echo "- **Alternative flight options** with savings" >> $GITHUB_STEP_SUMMARY
          echo "- **Direct links** to fly.pl offers" >> $GITHUB_STEP_SUMMARY
          echo "" >> $GITHUB_STEP_SUMMARY
          
          echo "### 🔗 Links" >> $GITHUB_STEP_SUMMARY
          echo "- [Landing](https://andreiYank.github.io/travel-monitoring/)" >> $GITHUB_STEP_SUMMARY
          echo "- [Greece Dashboard](https://andreiYank.github.io/travel-monitoring/index_greece.html)" >> $GITHUB_STEP_SUMMARY
          echo "- [Egypt Dashboard](https://andreiYank.github.io/travel-monitoring/index_egypt.html)" >> $GITHUB_STEP_SUMMARY
          echo "- [Turkey Dashboard](https://andreiYank.github.io/travel-monitoring/index_turkey.html)" >> $GITHUB_STEP_SUMMARY
          echo "- [View Data](https://github.com/AndreiYank/travel-monitoring/tree/main/data)" >> $GITHUB_STEP_SUMMARY
          echo "- [View Logs](https://github.com/AndreiYank/travel-monitoring/actions/runs/${{ github.run_id }})" >> $GITHUB_STEP_SUMMARY<|MERGE_RESOLUTION|>--- conflicted
+++ resolved
@@ -82,37 +82,6 @@
         run: |
           echo "🌐 Generating dashboards with airport comparison at $(date)"
           
-<<<<<<< HEAD
-          # Generate all dashboards with airport comparison
-          python generate_inline_charts_dashboard_with_airport_comparison_final.py
-          
-          # Verify dashboards were created
-          if [ -f "index_greece.html" ]; then
-            echo "✅ Greece dashboard generated"
-          else
-            echo "⚠️ Greece dashboard not found"
-          fi
-          
-          if [ -f "index_egypt.html" ]; then
-            echo "✅ Egypt dashboard generated"
-          else
-            echo "⚠️ Egypt dashboard not found"
-          fi
-          
-          if [ -f "index_turkey.html" ]; then
-            echo "✅ Turkey dashboard generated"
-          else
-            echo "⚠️ Turkey dashboard not found"
-          fi
-          
-          if [ -f "index.html" ]; then
-            echo "✅ Landing page generated"
-          else
-            echo "⚠️ Landing page not found"
-          fi
-          
-          echo "✅ All dashboards with airport comparison generated"
-=======
           # Generate Greece dashboard with airport comparison
           if [ -f "data/travel_prices_airport_comparison.json" ]; then
             python generate_inline_charts_dashboard_with_airport_comparison_final.py \
@@ -178,7 +147,6 @@
           echo "✅ Landing page generated"
           
           echo "✅ All dashboards generated"
->>>>>>> 755c5901
 
       - name: Check for price alerts
         id: alerts
